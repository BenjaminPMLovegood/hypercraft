<<<<<<< HEAD
use x86::{bits64::vmx, vmx::VmFail};
use x86_64::registers::control::{Cr0, Cr4, Cr4Flags};

use crate::{HyperCraftHal, HyperError, HyperResult};
use crate::arch::msr::{Msr, MsrReadWrite, VmxBasic, FeatureControl, FeatureControlFlags};
use super::detect::has_hardware_support;
use super::region::VmxRegion;

/// State per vmx virtual cpu.
pub struct VmxPerCpuState<H: HyperCraftHal> {
    pub(super) vmcs_revision_id: u32,
    vmx_region: VmxRegion<H>,
}

impl<H: HyperCraftHal> VmxPerCpuState<H> {
    pub const fn new() -> Self {
        Self {
            vmcs_revision_id: 0,
            vmx_region: unsafe { VmxRegion::uninit() },
        }
    }

    pub fn is_enabled(&self) -> bool {
        Cr4::read().contains(Cr4Flags::VIRTUAL_MACHINE_EXTENSIONS)
    }

    pub fn hardware_enable(&mut self) -> HyperResult {
        if !has_hardware_support() {
            return Err(HyperError::NotSupported);
        }
        if self.is_enabled() {
            return Err(HyperError::Disabled);
        }

        // Enable VMXON, if required.
        let ctrl = FeatureControl::read();
        let locked = ctrl.contains(FeatureControlFlags::LOCKED);
        let vmxon_outside = ctrl.contains(FeatureControlFlags::VMXON_ENABLED_OUTSIDE_SMX);
        if !locked {
            FeatureControl::write(
                ctrl | FeatureControlFlags::LOCKED | FeatureControlFlags::VMXON_ENABLED_OUTSIDE_SMX,
            )
        } else if !vmxon_outside {
            return Err(HyperError::NotSupported);
        }

        // Check control registers are in a VMX-friendly state. (SDM Vol. 3C, Appendix A.7, A.8)
        macro_rules! cr_is_valid {
            ($value: expr, $crx: ident) => {{
                use Msr::*;
                let value = $value;
                let fixed0 = concat_idents!(IA32_VMX_, $crx, _FIXED0).read();
                let fixed1 = concat_idents!(IA32_VMX_, $crx, _FIXED1).read();
                (!fixed0 | value != 0) && (fixed1 | !value != 0)
            }};
        }
        if !cr_is_valid!(Cr0::read().bits(), CR0) {
            return Err(HyperError::BadState);
        }
        if !cr_is_valid!(Cr4::read().bits(), CR4) {
            return Err(HyperError::BadState);
        }

        // Get VMCS revision identifier in IA32_VMX_BASIC MSR.
        let vmx_basic = VmxBasic::read();
        if vmx_basic.region_size as usize != H::PAGE_SIZE {
            return Err(HyperError::NotSupported);
        }
        if vmx_basic.mem_type != VmxBasic::VMX_MEMORY_TYPE_WRITE_BACK {
            return Err(HyperError::NotSupported);
        }
        if vmx_basic.is_32bit_address {
            return Err(HyperError::NotSupported);
        }
        if !vmx_basic.io_exit_info {
            return Err(HyperError::NotSupported);
        }
        if !vmx_basic.vmx_flex_controls {
            return Err(HyperError::NotSupported);
        }
        self.vmcs_revision_id = vmx_basic.revision_id;
        self.vmx_region = VmxRegion::new(vmx_basic.revision_id, false)?;

        unsafe {
            // Enable VMX using the VMXE bit.
            Cr4::write(Cr4::read() | Cr4Flags::VIRTUAL_MACHINE_EXTENSIONS);
            // Execute VMXON.
            vmx::vmxon(self.vmx_region.phys_addr() as _)?;
        }

        Ok(())
    }

    pub fn hardware_disable(&mut self) -> HyperResult {
        if !self.is_enabled() {
            return Err(HyperError::BadState);
        }

        unsafe {
            // Execute VMXOFF.
            vmx::vmxoff()?;
            // Remove VMXE bit in CR4.
            Cr4::update(|cr4| cr4.remove(Cr4Flags::VIRTUAL_MACHINE_EXTENSIONS));
        };

        self.vmx_region = unsafe { VmxRegion::uninit() };
        Ok(())
    }
}

impl From<VmFail> for HyperError {
    fn from(_: VmFail) -> Self {
        HyperError::BadState
        /* TODO: add desc to HyperError
        match err {
            VmFail::VmFailValid => Err(BadState, vmcs::instruction_error().as_str()),
            _ => Err(BadState, format_args!("VMX instruction failed: {:?}", err)),
        } */
    }
=======
use x86::{bits64::vmx, vmx::VmFail};
use x86_64::registers::control::{Cr0, Cr4, Cr4Flags};

use crate::{HyperCraftHal, HyperError, HyperResult};
use crate::arch::msr::{Msr, MsrReadWrite, VmxBasic, FeatureControl, FeatureControlFlags};
use super::detect::has_hardware_support;
use super::region::VmxRegion;

/// State per vmx physical cpu.
pub struct VmxPerCpuState<H: HyperCraftHal> {
    pub(super) vmcs_revision_id: u32,
    vmx_region: VmxRegion<H>,
}

impl<H: HyperCraftHal> VmxPerCpuState<H> {
    pub const fn new() -> Self {
        Self {
            vmcs_revision_id: 0,
            vmx_region: unsafe { VmxRegion::uninit() },
        }
    }

    pub fn is_enabled(&self) -> bool {
        Cr4::read().contains(Cr4Flags::VIRTUAL_MACHINE_EXTENSIONS)
    }

    pub fn hardware_enable(&mut self) -> HyperResult {
        if !has_hardware_support() {
            return Err(HyperError::NotSupported);
        }
        if self.is_enabled() {
            return Err(HyperError::Disabled);
        }

        // Enable VMXON, if required.
        let ctrl = FeatureControl::read();
        let locked = ctrl.contains(FeatureControlFlags::LOCKED);
        let vmxon_outside = ctrl.contains(FeatureControlFlags::VMXON_ENABLED_OUTSIDE_SMX);
        if !locked {
            FeatureControl::write(
                ctrl | FeatureControlFlags::LOCKED | FeatureControlFlags::VMXON_ENABLED_OUTSIDE_SMX,
            )
        } else if !vmxon_outside {
            return Err(HyperError::NotSupported);
        }

        // Check control registers are in a VMX-friendly state. (SDM Vol. 3C, Appendix A.7, A.8)
        macro_rules! cr_is_valid {
            ($value: expr, $crx: ident) => {{
                use Msr::*;
                let value = $value;
                let fixed0 = concat_idents!(IA32_VMX_, $crx, _FIXED0).read();
                let fixed1 = concat_idents!(IA32_VMX_, $crx, _FIXED1).read();
                (!fixed0 | value != 0) && (fixed1 | !value != 0)
            }};
        }
        if !cr_is_valid!(Cr0::read().bits(), CR0) {
            return Err(HyperError::BadState);
        }
        if !cr_is_valid!(Cr4::read().bits(), CR4) {
            return Err(HyperError::BadState);
        }

        // Get VMCS revision identifier in IA32_VMX_BASIC MSR.
        let vmx_basic = VmxBasic::read();
        if vmx_basic.region_size as usize != H::PAGE_SIZE {
            return Err(HyperError::NotSupported);
        }
        if vmx_basic.mem_type != VmxBasic::VMX_MEMORY_TYPE_WRITE_BACK {
            return Err(HyperError::NotSupported);
        }
        if vmx_basic.is_32bit_address {
            return Err(HyperError::NotSupported);
        }
        if !vmx_basic.io_exit_info {
            return Err(HyperError::NotSupported);
        }
        if !vmx_basic.vmx_flex_controls {
            return Err(HyperError::NotSupported);
        }
        self.vmcs_revision_id = vmx_basic.revision_id;
        self.vmx_region = VmxRegion::new(vmx_basic.revision_id, false)?;

        unsafe {
            // Enable VMX using the VMXE bit.
            Cr4::write(Cr4::read() | Cr4Flags::VIRTUAL_MACHINE_EXTENSIONS);
            // Execute VMXON.
            vmx::vmxon(self.vmx_region.phys_addr() as _)?;
        }

        Ok(())
    }

    pub fn hardware_disable(&mut self) -> HyperResult {
        if !self.is_enabled() {
            return Err(HyperError::BadState);
        }

        unsafe {
            // Execute VMXOFF.
            vmx::vmxoff()?;
            // Remove VMXE bit in CR4.
            Cr4::update(|cr4| cr4.remove(Cr4Flags::VIRTUAL_MACHINE_EXTENSIONS));
        };

        self.vmx_region = unsafe { VmxRegion::uninit() };
        Ok(())
    }
}

impl From<VmFail> for HyperError {
    fn from(_: VmFail) -> Self {
        HyperError::BadState
        /* TODO: add desc to HyperError
        match err {
            VmFail::VmFailValid => Err(BadState, vmcs::instruction_error().as_str()),
            _ => Err(BadState, format_args!("VMX instruction failed: {:?}", err)),
        } */
    }
>>>>>>> 9a471af1
}<|MERGE_RESOLUTION|>--- conflicted
+++ resolved
@@ -1,124 +1,3 @@
-<<<<<<< HEAD
-use x86::{bits64::vmx, vmx::VmFail};
-use x86_64::registers::control::{Cr0, Cr4, Cr4Flags};
-
-use crate::{HyperCraftHal, HyperError, HyperResult};
-use crate::arch::msr::{Msr, MsrReadWrite, VmxBasic, FeatureControl, FeatureControlFlags};
-use super::detect::has_hardware_support;
-use super::region::VmxRegion;
-
-/// State per vmx virtual cpu.
-pub struct VmxPerCpuState<H: HyperCraftHal> {
-    pub(super) vmcs_revision_id: u32,
-    vmx_region: VmxRegion<H>,
-}
-
-impl<H: HyperCraftHal> VmxPerCpuState<H> {
-    pub const fn new() -> Self {
-        Self {
-            vmcs_revision_id: 0,
-            vmx_region: unsafe { VmxRegion::uninit() },
-        }
-    }
-
-    pub fn is_enabled(&self) -> bool {
-        Cr4::read().contains(Cr4Flags::VIRTUAL_MACHINE_EXTENSIONS)
-    }
-
-    pub fn hardware_enable(&mut self) -> HyperResult {
-        if !has_hardware_support() {
-            return Err(HyperError::NotSupported);
-        }
-        if self.is_enabled() {
-            return Err(HyperError::Disabled);
-        }
-
-        // Enable VMXON, if required.
-        let ctrl = FeatureControl::read();
-        let locked = ctrl.contains(FeatureControlFlags::LOCKED);
-        let vmxon_outside = ctrl.contains(FeatureControlFlags::VMXON_ENABLED_OUTSIDE_SMX);
-        if !locked {
-            FeatureControl::write(
-                ctrl | FeatureControlFlags::LOCKED | FeatureControlFlags::VMXON_ENABLED_OUTSIDE_SMX,
-            )
-        } else if !vmxon_outside {
-            return Err(HyperError::NotSupported);
-        }
-
-        // Check control registers are in a VMX-friendly state. (SDM Vol. 3C, Appendix A.7, A.8)
-        macro_rules! cr_is_valid {
-            ($value: expr, $crx: ident) => {{
-                use Msr::*;
-                let value = $value;
-                let fixed0 = concat_idents!(IA32_VMX_, $crx, _FIXED0).read();
-                let fixed1 = concat_idents!(IA32_VMX_, $crx, _FIXED1).read();
-                (!fixed0 | value != 0) && (fixed1 | !value != 0)
-            }};
-        }
-        if !cr_is_valid!(Cr0::read().bits(), CR0) {
-            return Err(HyperError::BadState);
-        }
-        if !cr_is_valid!(Cr4::read().bits(), CR4) {
-            return Err(HyperError::BadState);
-        }
-
-        // Get VMCS revision identifier in IA32_VMX_BASIC MSR.
-        let vmx_basic = VmxBasic::read();
-        if vmx_basic.region_size as usize != H::PAGE_SIZE {
-            return Err(HyperError::NotSupported);
-        }
-        if vmx_basic.mem_type != VmxBasic::VMX_MEMORY_TYPE_WRITE_BACK {
-            return Err(HyperError::NotSupported);
-        }
-        if vmx_basic.is_32bit_address {
-            return Err(HyperError::NotSupported);
-        }
-        if !vmx_basic.io_exit_info {
-            return Err(HyperError::NotSupported);
-        }
-        if !vmx_basic.vmx_flex_controls {
-            return Err(HyperError::NotSupported);
-        }
-        self.vmcs_revision_id = vmx_basic.revision_id;
-        self.vmx_region = VmxRegion::new(vmx_basic.revision_id, false)?;
-
-        unsafe {
-            // Enable VMX using the VMXE bit.
-            Cr4::write(Cr4::read() | Cr4Flags::VIRTUAL_MACHINE_EXTENSIONS);
-            // Execute VMXON.
-            vmx::vmxon(self.vmx_region.phys_addr() as _)?;
-        }
-
-        Ok(())
-    }
-
-    pub fn hardware_disable(&mut self) -> HyperResult {
-        if !self.is_enabled() {
-            return Err(HyperError::BadState);
-        }
-
-        unsafe {
-            // Execute VMXOFF.
-            vmx::vmxoff()?;
-            // Remove VMXE bit in CR4.
-            Cr4::update(|cr4| cr4.remove(Cr4Flags::VIRTUAL_MACHINE_EXTENSIONS));
-        };
-
-        self.vmx_region = unsafe { VmxRegion::uninit() };
-        Ok(())
-    }
-}
-
-impl From<VmFail> for HyperError {
-    fn from(_: VmFail) -> Self {
-        HyperError::BadState
-        /* TODO: add desc to HyperError
-        match err {
-            VmFail::VmFailValid => Err(BadState, vmcs::instruction_error().as_str()),
-            _ => Err(BadState, format_args!("VMX instruction failed: {:?}", err)),
-        } */
-    }
-=======
 use x86::{bits64::vmx, vmx::VmFail};
 use x86_64::registers::control::{Cr0, Cr4, Cr4Flags};
 
@@ -238,5 +117,4 @@
             _ => Err(BadState, format_args!("VMX instruction failed: {:?}", err)),
         } */
     }
->>>>>>> 9a471af1
 }