<<<<<<< HEAD
# hypercraft
🚧WIP🚧 hypercraft is a VMM library written in Rust. If you are interested in Design & Implement about this project, please see this [discussion](https://github.com/orgs/rcore-os/discussions/13). Currently, hypercraft relies heavily on the [Arceos](https://github.com/rcore-os/arceos) crate, reusing multiple crates and modules from arceos for development.

## Build & Run

### Linux
**Clone project**
```
# create workspace
mkdir $(WORKSPACE)
cd $(WORKSPACE)

# clone project
git clone https://github.com/KuangjuX/arceos.git
git checkout hypervisor
git submodule update --init --recursive
```

**Download Disk File & Linux Binary**  

Download disk file from Baidu Cloud Disk to `$(WORKSPACE)/guest/linux`:

链接: https://pan.baidu.com/s/1OGuOjMe0VEFvDhPg3nzSjA?pwd=5ewv 提取码: 5ewv 复制这段内容后打开百度网盘手机App，操作更方便哦 
--来自百度网盘超级会员v2的分享

**Build & Run**
```
# build & run
cd arceos
make ARCH=riscv64 A=apps/hv HY=y LOG=info run
```

## RoadMap
- CPU Virtualization
    - [x] Vcpu abstract layer(`vcpu_create()`, `vcpu_read()`, `vcpu_write()`, `vcpu_run()`)
    - [x] Load & run hello world binary in example.
    - [x] `PerCpu` struct Design to support SMP.
    - [ ] Mult-Core boot.
    - [ ] Multi-Guest switch support(vcpu schedule)
- Memory Virtualization
    - [x] Nested Page Table Support
    - [ ] Multi-level Page Table Supportd
- I/O Virtualization
    - [x] Device Passthrought Supportd
    - [ ] IOMMU Support
    - [ ] Device Emulate
- Interrupt Virtualization
    - [x] Timer Interrupt Enable
    - [x] PLIC Emulate && Interrupt Inject
    - [ ] AIA Supported
- System Supported
    - [x] rCore-Tutorial-v3
    - [x] Linux
    - [ ] Arceos


## Relevant Issues

- [rcore-os/arceos #41](https://github.com/rcore-os/arceos/issues/41)
- [rcore-os/arceos #39](https://github.com/rcore-os/arceos/issues/39)

## References
- [rivosinc/salus](https://github.com/rivosinc/salus): Risc-V hypervisor for TEE development
- [equation314/RVM-Tutorial](https://github.com/equation314/RVM-Tutorial): Let's write an x86 hypervisor in Rust from scratch!
- [zircon](https://fuchsia.dev/fuchsia-src/concepts/kernel): Zircon is the core platform that powers Fuchsia. Zircon is composed of a kernel (source in /zircon/kernel) as well as a small set of userspace services, drivers, and libraries (source in /zircon/system/) necessary for the system to boot, talk to hardware, load userspace processes and run them, etc. Fuchsia builds a much larger OS on top of this foundation.
- [KuangjuX/hypocaust-2](https://github.com/KuangjuX/hypocaust-2): hypocaust-2, a type-1 hypervisor with H extension run on RISC-V machine

=======
# hypercraft
🚧WIP🚧 hypercraft is a VMM library written in Rust. If you are interested in Design & Implement about this project, please see this [discussion](https://github.com/orgs/rcore-os/discussions/13). Currently, hypercraft relies heavily on the [Arceos](https://github.com/rcore-os/arceos) crate, reusing multiple crates and modules from arceos for development.

## Build & Run

### Riscv Linux
**Clone project**
```
# create workspace
mkdir $(WORKSPACE)
cd $(WORKSPACE)

# clone project
git clone https://github.com/arceos-hypervisor/arceos.git
cd arceos
git checkout hypervisor
git submodule update --init --recursive
```

**Download Disk File & Linux Binary**  

Download disk file from Baidu Cloud Disk to `$(WORKSPACE)/guest/linux`:

链接: https://pan.baidu.com/s/1OGuOjMe0VEFvDhPg3nzSjA?pwd=5ewv 提取码: 5ewv 复制这段内容后打开百度网盘手机App，操作更方便哦 
--来自百度网盘超级会员v2的分享

**Build & Run**
```
# build & run
make ARCH=riscv64 A=apps/hv HV=y LOG=info run
```

### aarch64 nimbos
**Clone project**
```
# create workspace
mkdir $(WORKSPACE)
cd $(WORKSPACE)

# clone project
git clone https://github.com/arceos-hypervisor/arceos.git
cd arceos
git checkout hypervisor
git submodule update --init --recursive
```

**Download NimbOS Image**  
Download **nimbos-aarch64.bin** from image&rootfs/nimbos/ in [image&rootfs](https://drive.google.com/drive/folders/1YXffW-kQntLLgaEU9kZmmUNquLe80Awl?usp=drive_link) from Google Cloud Disk to `$(WORKSPACE)/arceos/apps/hv/guest/nimbos`: 

**Build & Run**
```
# build & run
make ARCH=aarch64 A=apps/hv HV=y LOG=info GUEST=nimbos run
```

### aarch64 linux
todo()

### x86_64 nimbos
**Clone project**
```
# create workspace
mkdir $(WORKSPACE)
cd $(WORKSPACE)

# clone project
git clone https://github.com/arceos-hypervisor/arceos.git
cd arceos
git checkout hypervisor
git submodule update --init --recursive
```

**Build NimbOS BIOS**  
```
# build nimbos bios
cd apps/hv/guest/nimbos/bios
make
cp out/rvm-bios.bin ..
```

**Download NimbOS Image**  
Download **nimbos-x86.bin** from image&rootfs/nimbos/ in [image&rootfs](https://drive.google.com/drive/folders/1YXffW-kQntLLgaEU9kZmmUNquLe80Awl?usp=drive_link) to `$(WORKSPACE)/arceos/apps/hv/guest/nimbos` and rename it to `nimbos.bin`: 

**Build & Run**
```
# build & run
make ARCH=x86_64 A=apps/hv HV=y LOG=info GUEST=nimbos run
```

## RoadMap
- CPU Virtualization
    - [x] Vcpu abstract layer(`vcpu_create()`, `vcpu_read()`, `vcpu_write()`, `vcpu_run()`)
    - [x] Load & run hello world binary in example.
    - [x] `PerCpu` struct Design to support SMP.
    - [ ] Mult-Core boot.
    - [ ] Multi-Guest switch support(vcpu schedule)
- Memory Virtualization
    - [x] Nested Page Table Support
    - [ ] Multi-level Page Table Supportd
- I/O Virtualization
    - [x] Device Passthrought Supportd
    - [ ] IOMMU Support
    - [ ] Device Emulate
- Interrupt Virtualization
    - [x] Timer Interrupt Enable
    - [x] PLIC Emulate && Interrupt Inject
    - [ ] AIA Supported
- System Supported
    - [x] rCore-Tutorial-v3
    - [x] Linux
    - [ ] Arceos


## Relevant Issues

- [rcore-os/arceos #41](https://github.com/rcore-os/arceos/issues/41)
- [rcore-os/arceos #39](https://github.com/rcore-os/arceos/issues/39)

## References
- [rivosinc/salus](https://github.com/rivosinc/salus): Risc-V hypervisor for TEE development
- [equation314/RVM-Tutorial](https://github.com/equation314/RVM-Tutorial): Let's write an x86 hypervisor in Rust from scratch!
- [zircon](https://fuchsia.dev/fuchsia-src/concepts/kernel): Zircon is the core platform that powers Fuchsia. Zircon is composed of a kernel (source in /zircon/kernel) as well as a small set of userspace services, drivers, and libraries (source in /zircon/system/) necessary for the system to boot, talk to hardware, load userspace processes and run them, etc. Fuchsia builds a much larger OS on top of this foundation.
- [KuangjuX/hypocaust-2](https://github.com/KuangjuX/hypocaust-2): hypocaust-2, a type-1 hypervisor with H extension run on RISC-V machine
>>>>>>> 9a471af1
<|MERGE_RESOLUTION|>--- conflicted
+++ resolved
@@ -1,72 +1,3 @@
-<<<<<<< HEAD
-# hypercraft
-🚧WIP🚧 hypercraft is a VMM library written in Rust. If you are interested in Design & Implement about this project, please see this [discussion](https://github.com/orgs/rcore-os/discussions/13). Currently, hypercraft relies heavily on the [Arceos](https://github.com/rcore-os/arceos) crate, reusing multiple crates and modules from arceos for development.
-
-## Build & Run
-
-### Linux
-**Clone project**
-```
-# create workspace
-mkdir $(WORKSPACE)
-cd $(WORKSPACE)
-
-# clone project
-git clone https://github.com/KuangjuX/arceos.git
-git checkout hypervisor
-git submodule update --init --recursive
-```
-
-**Download Disk File & Linux Binary**  
-
-Download disk file from Baidu Cloud Disk to `$(WORKSPACE)/guest/linux`:
-
-链接: https://pan.baidu.com/s/1OGuOjMe0VEFvDhPg3nzSjA?pwd=5ewv 提取码: 5ewv 复制这段内容后打开百度网盘手机App，操作更方便哦 
---来自百度网盘超级会员v2的分享
-
-**Build & Run**
-```
-# build & run
-cd arceos
-make ARCH=riscv64 A=apps/hv HY=y LOG=info run
-```
-
-## RoadMap
-- CPU Virtualization
-    - [x] Vcpu abstract layer(`vcpu_create()`, `vcpu_read()`, `vcpu_write()`, `vcpu_run()`)
-    - [x] Load & run hello world binary in example.
-    - [x] `PerCpu` struct Design to support SMP.
-    - [ ] Mult-Core boot.
-    - [ ] Multi-Guest switch support(vcpu schedule)
-- Memory Virtualization
-    - [x] Nested Page Table Support
-    - [ ] Multi-level Page Table Supportd
-- I/O Virtualization
-    - [x] Device Passthrought Supportd
-    - [ ] IOMMU Support
-    - [ ] Device Emulate
-- Interrupt Virtualization
-    - [x] Timer Interrupt Enable
-    - [x] PLIC Emulate && Interrupt Inject
-    - [ ] AIA Supported
-- System Supported
-    - [x] rCore-Tutorial-v3
-    - [x] Linux
-    - [ ] Arceos
-
-
-## Relevant Issues
-
-- [rcore-os/arceos #41](https://github.com/rcore-os/arceos/issues/41)
-- [rcore-os/arceos #39](https://github.com/rcore-os/arceos/issues/39)
-
-## References
-- [rivosinc/salus](https://github.com/rivosinc/salus): Risc-V hypervisor for TEE development
-- [equation314/RVM-Tutorial](https://github.com/equation314/RVM-Tutorial): Let's write an x86 hypervisor in Rust from scratch!
-- [zircon](https://fuchsia.dev/fuchsia-src/concepts/kernel): Zircon is the core platform that powers Fuchsia. Zircon is composed of a kernel (source in /zircon/kernel) as well as a small set of userspace services, drivers, and libraries (source in /zircon/system/) necessary for the system to boot, talk to hardware, load userspace processes and run them, etc. Fuchsia builds a much larger OS on top of this foundation.
-- [KuangjuX/hypocaust-2](https://github.com/KuangjuX/hypocaust-2): hypocaust-2, a type-1 hypervisor with H extension run on RISC-V machine
-
-=======
 # hypercraft
 🚧WIP🚧 hypercraft is a VMM library written in Rust. If you are interested in Design & Implement about this project, please see this [discussion](https://github.com/orgs/rcore-os/discussions/13). Currently, hypercraft relies heavily on the [Arceos](https://github.com/rcore-os/arceos) crate, reusing multiple crates and modules from arceos for development.
 
@@ -190,4 +121,3 @@
 - [equation314/RVM-Tutorial](https://github.com/equation314/RVM-Tutorial): Let's write an x86 hypervisor in Rust from scratch!
 - [zircon](https://fuchsia.dev/fuchsia-src/concepts/kernel): Zircon is the core platform that powers Fuchsia. Zircon is composed of a kernel (source in /zircon/kernel) as well as a small set of userspace services, drivers, and libraries (source in /zircon/system/) necessary for the system to boot, talk to hardware, load userspace processes and run them, etc. Fuchsia builds a much larger OS on top of this foundation.
 - [KuangjuX/hypocaust-2](https://github.com/KuangjuX/hypocaust-2): hypocaust-2, a type-1 hypervisor with H extension run on RISC-V machine
->>>>>>> 9a471af1
